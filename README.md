# podocytes

## For users
### Install the dependencies
* [Legacy Java SE 6 runtime](https://support.apple.com/kb/DL1572?locale=en_AU)
[](www.oracle.com/technetwork/java/javase/downloads/index.html)

<<<<<<< HEAD
### 

=======
### Install Podo
* Download [Podo.app.zip](https://github.com/monashmicroimaging/podocytes/releases/tag/v0.1.0-alpha)
(currently available only for Mac) 

Unzip the file, then move the app to /Applications/

When opening the app for the first time, make sure to hold down **Control** while clicking on the app, and then select 'Open'. 
Then confirm you want to open this app from an unidentified developer. 
[See here](https://www.imore.com/how-open-apps-unidentified-developers-mac)
for step by step screenshots.


>>>>>>> e17a2f42
#### Notes:
* Currently, you must be connected to the internet to run the app.
Pims relies on the Bioformats [loci_tools.jar](http://downloads.openmicroscopy.org/bio-formats/) 
and downloads this at program runtime.
<<<<<<< HEAD
=======
* The output directory location must not include any spaces in the path. Eg: `/Documents/path/to/output/` is fine, but `Documents/folder with spaces/to/output/` is not. 
>>>>>>> e17a2f42

## For developers
### Setup development environment

```python
conda create -n podo environment.yml
```

### Running PyInstaller to create macOS build

```python
pip install -e .
pyinstaller Podo.spec -w -F -y
```<|MERGE_RESOLUTION|>--- conflicted
+++ resolved
@@ -5,10 +5,6 @@
 * [Legacy Java SE 6 runtime](https://support.apple.com/kb/DL1572?locale=en_AU)
 [](www.oracle.com/technetwork/java/javase/downloads/index.html)
 
-<<<<<<< HEAD
-### 
-
-=======
 ### Install Podo
 * Download [Podo.app.zip](https://github.com/monashmicroimaging/podocytes/releases/tag/v0.1.0-alpha)
 (currently available only for Mac) 
@@ -21,15 +17,11 @@
 for step by step screenshots.
 
 
->>>>>>> e17a2f42
 #### Notes:
 * Currently, you must be connected to the internet to run the app.
 Pims relies on the Bioformats [loci_tools.jar](http://downloads.openmicroscopy.org/bio-formats/) 
 and downloads this at program runtime.
-<<<<<<< HEAD
-=======
 * The output directory location must not include any spaces in the path. Eg: `/Documents/path/to/output/` is fine, but `Documents/folder with spaces/to/output/` is not. 
->>>>>>> e17a2f42
 
 ## For developers
 ### Setup development environment
