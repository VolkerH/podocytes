import os
import sys
import time
import logging

import numpy as np
import pandas as pd
import matplotlib as mpl
mpl.use('wxagg')
from skimage import io
import pims
import matplotlib.pyplot as plt

from gooey.python_bindings.gooey_decorator import Gooey as gooey
from gooey.python_bindings.gooey_parser import GooeyParser

from skimage.util import invert
from skimage.filters import threshold_otsu, threshold_yen, gaussian
from skimage.morphology import ball, watershed, binary_closing, binary_dilation
from skimage.measure import label, regionprops
from skimage.feature import blob_dog

# Fix from http://chriskiehl.com/article/packaging-gooey-with-pyinstaller/
# Commented out because on py3.6 I get the error 'can't have unbuffered TextIO'
# nonbuffered_stdout = os.fdopen(sys.stdout.fileno(), 'w', 0)
# sys.stdout = nonbuffered_stdout


__DESCR__ = ('Load, segment, count, and measure glomeruli and podocytes in '
             'fluorescence images.')


@gooey(default_size=(640, 480),
       image_dir=os.path.join(os.path.dirname(__file__), 'app-images'),
       navigation='TABBED')
def main():
    # Get user input
    parser = GooeyParser(prog='Podocyte Profiler', description=__DESCR__)
<<<<<<< HEAD
    parser.add_argument('input_file', help='Files to process',
                        widget='FileChooser', nargs='+')
    parser.add_argument('output_folder', help='Output location',
                        widget='DirChooser')
    args = parser.parse_args()
    filename = ' '.join(args.input_file)
    images = pims.open(filename)
    images.bundle_axes = 'zyxc'  # must specify which dimensionns for frames
    metadata = images.metadata
    n_image_series = metadata.ImageCount()
    print('hooray!')

=======
    parser.add_argument('input_directory', widget='DirChooser', nargs='+',
                        help='Folder containing files for processing.')
    parser.add_argument('output_directory', widget='DirChooser', nargs='+',
                        help='Folder to save output analysis files.')
    parser.add_argument('glomeruli_channel_number', nargs='+',
                        help='Fluorescence channel with glomeruli.',
                        type=int, default=1)
    parser.add_argument('podocyte_channel_number', nargs='+',
                        help='Fluorescence channel with podocytes.',
                        type=int, default=2)
    parser.add_argument('minimum_glomerular_diameter', nargs='+',
                        help='Minimum glomerular diameter (microns).',
                        type=float, default=40)
    parser.add_argument('maximum_glomerular_diameter', nargs='+',
                        help='Maximum glomerular diameter (microns).',
                        type=float, default=300)
    args = parser.parse_args()
    input_directory = ' '.join(args.input_directory)
    output_directory = ' '.join(args.output_directory)
    channel_glomeruli = args.glomeruli_channel_number[0] - 1
    channel_podocytes = args.podocyte_channel_number[0] - 1
    arg_min_glom_diameter = args.minimum_glomerular_diameter[0]
    arg_max_glom_diameter = args.maximum_glomerular_diameter[0]

    # Logging
    timestamp = time.strftime('%d-%b-%Y_%H-%M%p', time.localtime())
    print(timestamp)
    log_filename = os.path.join(output_directory, f"log_podo_{timestamp}")
    logging.basicConfig(
        format="%(asctime)s [%(threadName)-12.12s] [%(levelname)-5.5s]  %(message)s",
        level=logging.DEBUG,
        handlers=[
            logging.FileHandler(f"{log_filename}.log"),
            logging.StreamHandler()
        ])
    logging.info("Podocyte automated analysis program")
    logging.info(f"{timestamp}")

    # Initialize
    try:
        lifio.start()
    except:
        logging.exception('Got exception on the main handler - lifio.start()')
        raise
    summary_stats = pd.DataFrame()
    detailed_stats = pd.DataFrame()

    # Get to work
    for root, _, files in os.walk(input_directory):
        for f in files:
            if f.endswith('.lif'):
                filename = os.path.join(root, f)
                logging.info(f"Processing file: {filename}")
                image_series = lifio.series_iterator(
                    filename, desired_order='TZYXC'
                    )
                names, _, resolutions, units = lifio.metadata(filename)
                for image_series_number, image in enumerate(image_series):
                    voxel_dims = resolutions[image_series_number]
                    min_glom_diameter = arg_min_glom_diameter / voxel_dims[1]
                    max_glom_diameter = arg_max_glom_diameter / voxel_dims[1]
                    results = process_image(image,
                                            voxel_dims,
                                            channel_glomeruli,
                                            channel_podocytes,
                                            min_glom_diameter,
                                            max_glom_diameter)
                    if results is not None:
                        results['image_series_number'] = image_series_number
                        results['image_series_name'] = names[image_series_number]
                        results['image_filename'] = filename
                        results['volume_units_xyz'] = str(
                            units[image_series_number][::-1]
                            )
                        detailed_stats = detailed_stats.append(
                            results, ignore_index=True)
                        output_filename_detailed_stats = os.path.join(
                            output_directory,
                            'Podocyte_detailed_stats_'+timestamp+'.csv'
                            )
                        detailed_stats.to_csv(output_filename_detailed_stats)
    # Summarize output and write to file
    if detailed_stats is not None:
        summary_stats = create_summary_stats(detailed_stats)
        output_filename_summary_stats = os.path.join(
            output_directory,
            'Podocyte_summary_stats_'+timestamp+'.csv')
        summary_stats.to_csv(output_filename_summary_stats)
        logging.info(f'Saved statistics to file: {output_filename_summary_stats}')
    logging.info("Program complete.")
    lifio.done()
>>>>>>> 87e22f54


def process_image(input_image, voxel_dimensions,
                  channel_glomeruli, channel_podocytes,
                  glomerulus_diameter_minimum, glomerulus_diameter_maximum):
    """Process single image volume.

    Expect dimension order TZYXC (time, z-plane, row, column, channel)
    Assume that there is only one timepoint in these datasets
    """
    glomeruli_view = input_image[0, :, :, :, channel_glomeruli]  # assume t=0
    podocytes_view = input_image[0, :, :, :, channel_podocytes]  # assume t=0
    # Denoise images with small gaussian blur
    voxel_volume = np.prod(voxel_dimensions)
    sigma = np.divide(voxel_dimensions[-1], voxel_dimensions)  # non-isotropic
    glomeruli_view = gaussian(glomeruli_view, sigma=sigma)
    podocytes_view = gaussian(podocytes_view, sigma=sigma)
    # Find the glomeruli
    threshold_glomeruli = threshold_yen(glomeruli_view)
    glomeruli_regions = find_glomeruli(glomeruli_view,
                                       threshold_glomeruli,
                                       glomerulus_diameter_minimum,
                                       glomerulus_diameter_maximum)
    logging.info(f"{len(glomeruli_regions)} glomeruli identified.")
    df_image = pd.DataFrame()
    glom_index = 0  # since glom.label is not always sequential
    for glom in glomeruli_regions:
        df = pd.DataFrame()
        podocyte_regions, centroid_offset = find_podocytes(podocytes_view, glom)
        for pod in podocyte_regions:
            real_podocyte_centroid = tuple(pod.centroid[dim] +
                                           centroid_offset[dim]
                                           for dim in range(podocytes_view.ndim))
            # Add interesting statistics to the dataframe
            contents = {'glomeruli_index': glom_index,
                        'glomeruli_label_number': glom.label,
                        'glomeruli_voxel_number': glom.filled_area,
                        'glomeruli_volume': (glom.filled_area * voxel_volume),
                        'glomeruli_equiv_diam_pixels': glom.equivalent_diameter,
                        'glomeruli_centroid_x': glom.centroid[2],
                        'glomeruli_centroid_y': glom.centroid[1],
                        'glomeruli_centroid_z': glom.centroid[0],
                        'podocyte_label_number': pod.label,
                        'podocyte_voxel_number': pod.area,
                        'podocyte_volume': (pod.area * voxel_volume),
                        'podocyte_equiv_diam_pixels': pod.equivalent_diameter,
                        'podocyte_centroid_x': real_podocyte_centroid[2],
                        'podocyte_centroid_y': real_podocyte_centroid[1],
                        'podocyte_centroid_z': real_podocyte_centroid[0],
                        'podocyte_mean_intensity': pod.mean_intensity,
                        'podocyte_max_intensity': pod.max_intensity,
                        'podocyte_min_intensity': pod.min_intensity}
            # Add individual podocyte statistics to dataframe
            df = df.append(contents, ignore_index=True)
        if df is not None:
            # Add summary statistics (average of all podocytes in glomerulus)
            df['glomeruli_index'] = glom_index
            df['number_of_podocytes'] = len(df)
            df['avg_podocyte_voxel_number'] = np.mean(df['podocyte_voxel_number'])
            df['avg_podocyte_volume'] = np.mean(df['podocyte_volume'])
            df['avg_podocyte_equiv_diam_pixels'] = np.mean(df['podocyte_equiv_diam_pixels'])
            df['avg_podocyte_mean_intensity'] = np.mean(df['podocyte_mean_intensity'])
            df['avg_podocyte_max_intensity'] = np.mean(df['podocyte_max_intensity'])
            df['avg_podocyte_min_intensity'] = np.mean(df['podocyte_min_intensity'])
            df_image = df_image.append(df, ignore_index=True)
        glom_index += 1
    return df_image


def find_glomeruli(glomeruli_image, threshold, min_diameter, max_diameter):
    """Identify glomeruli in the image volume and yield those regions."""
    label_image = label(glomeruli_image > threshold)
    regions = []
    for region in regionprops(label_image):
        if ((region.equivalent_diameter >= min_diameter) and
                (region.equivalent_diameter <= max_diameter)):
            regions.append(region)
    return regions


def find_podocytes(podocyte_image, glomeruli_region,
                   min_sigma=1, max_sigma=4, dog_threshold=0.17):
    """Identify podocytes in the image volume."""
    bbox = glomeruli_region.bbox  # bounding box coordinates
    cropping_margin = 10  # pixels
    centroid_offset = tuple(bbox[dim] - cropping_margin
                            for dim in range(podocyte_image.ndim))
    image_roi = crop_region_of_interest(podocyte_image, bbox,
                                        margin=cropping_margin)
    threshold = threshold_otsu(image_roi)
    mask = image_roi > threshold
    blobs = blob_dog(image_roi,
                     min_sigma=min_sigma,
                     max_sigma=max_sigma,
                     threshold=dog_threshold)
    seeds = blob_dog_image(blobs, image_roi.shape)
    wshed = watershed(invert(image_roi), label(seeds), mask=mask)
    regions = regionprops(wshed, intensity_image=image_roi)
    return (regions, centroid_offset)


def crop_region_of_interest(image, bbox, margin=0, pad_mode='mean'):
    """Return cropped region of interest, with border padding.

    Parameters
    ----------
    image : (N, M) ndarray
        The input image.
    bbox : tuple
        Bounding box coordinates as tuple.
        Returned from scikit-image regionprops bbox attribute. Format is:
        3D example (min_pln, min_row, min_col, max_pln, max_row, max_col)
        2D example (min_row, min_col, max_row, max_col)
        Pixels belonging to the bounding box are in the half-open interval.
    margin : int, optional
        How many pixels to increase the size of the bounding box by.
        If this margin exceeds the input image array bounds,
        then the output image is padded.
    pad_mode : string, optional
        Type of border padding to use. Is either 'mean' (default) or 'zeros'.
    Returns
    -------
    roi_image : (N, M) ndarray
        The cropped output array.
    """
    ndims = image.ndim
    max_image_size = np.array([np.size(image, dim) for dim in range(ndims)])
    bbox_min_plus_margin = np.array([coord - margin for coord in bbox[:ndims]])
    bbox_max_plus_margin = np.array([coord + margin for coord in bbox[ndims:]])
    image_min_coords = bbox_min_plus_margin.clip(min=0)
    image_max_coords = bbox_max_plus_margin.clip(max=max_image_size)
    max_roi_size = np.array([abs(bbox_max_plus_margin[dim] -
                                 bbox_min_plus_margin[dim])
                             for dim in range(ndims)])
    roi_min_coord = abs(image_min_coords - bbox_min_plus_margin)
    roi_max_coord = max_roi_size - abs(bbox_max_plus_margin - image_max_coords)
    image_slicer = tuple(slice(image_min_coords[dim], image_max_coords[dim], 1)
                         for dim in range(ndims))
    roi_slicer = tuple(slice(roi_min_coord[dim], roi_max_coord[dim], 1)
                       for dim in range(ndims))
    if pad_mode == 'zeros':
        roi_image = np.zeros(max_roi_size)
    elif pad_mode == 'mean':
        roi_image = np.ones(max_roi_size) * np.mean(image[image_slicer])
    else:
        raise ValueError("'pad_mode' keyword argument unrecognized.")
    roi_image[roi_slicer] = image[image_slicer]
    return roi_image


def blob_dog_image(blobs, image_shape):
    """Create boolean image where pixels labelled True
      match coordinates returned from skimage blob_dog() function."""
    blob_map = np.zeros(image_shape).astype(np.bool)
    for blob in blobs:
        blob_map[int(blob[0]), int(blob[1]), int(blob[2])] = True
    return blob_map


def create_summary_stats(dataframe):
    """Return dataframe with average podocyte statistics per glomerulus."""
    summary_columns = ['image_filename',
                       'image_series_name',
                       'image_series_number',
                       'volume_units_xyz',
                       'glomeruli_index',
                       'glomeruli_label_number',
                       'glomeruli_voxel_number',
                       'glomeruli_volume',
                       'glomeruli_equiv_diam_pixels',
                       'glomeruli_centroid_x',
                       'glomeruli_centroid_y',
                       'glomeruli_centroid_z',
                       'number_of_podocytes',
                       'avg_podocyte_voxel_number',
                       'avg_podocyte_volume',
                       'avg_podocyte_mean_intensity',
                       'avg_podocyte_max_intensity',
                       'avg_podocyte_min_intensity']
    summary_dataframe = dataframe[summary_columns].drop_duplicates()
    return summary_dataframe


if __name__ == '__main__':
    main()<|MERGE_RESOLUTION|>--- conflicted
+++ resolved
@@ -36,20 +36,6 @@
 def main():
     # Get user input
     parser = GooeyParser(prog='Podocyte Profiler', description=__DESCR__)
-<<<<<<< HEAD
-    parser.add_argument('input_file', help='Files to process',
-                        widget='FileChooser', nargs='+')
-    parser.add_argument('output_folder', help='Output location',
-                        widget='DirChooser')
-    args = parser.parse_args()
-    filename = ' '.join(args.input_file)
-    images = pims.open(filename)
-    images.bundle_axes = 'zyxc'  # must specify which dimensionns for frames
-    metadata = images.metadata
-    n_image_series = metadata.ImageCount()
-    print('hooray!')
-
-=======
     parser.add_argument('input_directory', widget='DirChooser', nargs='+',
                         help='Folder containing files for processing.')
     parser.add_argument('output_directory', widget='DirChooser', nargs='+',
@@ -89,11 +75,6 @@
     logging.info(f"{timestamp}")
 
     # Initialize
-    try:
-        lifio.start()
-    except:
-        logging.exception('Got exception on the main handler - lifio.start()')
-        raise
     summary_stats = pd.DataFrame()
     detailed_stats = pd.DataFrame()
 
@@ -103,27 +84,31 @@
             if f.endswith('.lif'):
                 filename = os.path.join(root, f)
                 logging.info(f"Processing file: {filename}")
-                image_series = lifio.series_iterator(
-                    filename, desired_order='TZYXC'
-                    )
-                names, _, resolutions, units = lifio.metadata(filename)
-                for image_series_number, image in enumerate(image_series):
-                    voxel_dims = resolutions[image_series_number]
+                images = pims.open(filename)
+                images.bundle_axes = 'zyxc'  # must specify which dimensionns for frames
+                n_image_series = images.metadata.ImageCount()
+                for image_series_number in range(n_image_series):
+                    image.series = image_series_number
+                    voxel_dims = (
+                        images.metadata.PixelsPhysicalSizez(image_series_number),
+                        images.metadata.PixelsPhysicalSizeY(image_series_number),
+                        images.metadata.PixelsPhysicalSizeX(image_series_number)
+                        ) # plane, row, column order
                     min_glom_diameter = arg_min_glom_diameter / voxel_dims[1]
                     max_glom_diameter = arg_max_glom_diameter / voxel_dims[1]
-                    results = process_image(image,
+                    results = process_image(images,
                                             voxel_dims,
                                             channel_glomeruli,
                                             channel_podocytes,
                                             min_glom_diameter,
                                             max_glom_diameter)
                     if results is not None:
-                        results['image_series_number'] = image_series_number
-                        results['image_series_name'] = names[image_series_number]
+                        results['image_series_number'] = images.metadata.ImageID(image_series_number)
+                        results['image_series_name'] = images.metadata.ImageName(image_series_number)
                         results['image_filename'] = filename
-                        results['volume_units_xyz'] = str(
-                            units[image_series_number][::-1]
-                            )
+                        #results['volume_units_xyz'] = str(
+                        #    units[image_series_number][::-1]
+                        #    )
                         detailed_stats = detailed_stats.append(
                             results, ignore_index=True)
                         output_filename_detailed_stats = os.path.join(
@@ -140,8 +125,7 @@
         summary_stats.to_csv(output_filename_summary_stats)
         logging.info(f'Saved statistics to file: {output_filename_summary_stats}')
     logging.info("Program complete.")
-    lifio.done()
->>>>>>> 87e22f54
+
 
 
 def process_image(input_image, voxel_dimensions,
