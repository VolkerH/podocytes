--- conflicted
+++ resolved
@@ -5,24 +5,15 @@
 - python=3.6
 - python.app
 - numpy
-<<<<<<< HEAD
+- pandas
 - pims
 - jpype1
 - pillow
 - imageio
 - tifffile
-=======
-- pandas
-- cython
->>>>>>> 87e22f54
 - matplotlib
 - pyinstaller
 - cython
 - pip:
-<<<<<<< HEAD
-=======
-  - javabridge
-  - python-bioformats
->>>>>>> 87e22f54
   - git+https://github.com/scikit-image/scikit-image
   - git+https://github.com/chriskiehl/Gooey