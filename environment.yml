name: podo
channels:
- defaults
- conda-forge
dependencies:
- python=3
- pytest
- pytest-cov
- coverage
- coveralls
- flake8
- pyinstaller
- jpype1
- tifffile
- numpy
- pandas
<<<<<<< HEAD
- jpype1
- pims
=======
>>>>>>> 034a794e
- scikit-image
- wxpython
- pip:
  - gooey
  - git+https://github.com/soft-matter/pims<|MERGE_RESOLUTION|>--- conflicted
+++ resolved
@@ -14,11 +14,6 @@
 - tifffile
 - numpy
 - pandas
-<<<<<<< HEAD
-- jpype1
-- pims
-=======
->>>>>>> 034a794e
 - scikit-image
 - wxpython
 - pip:
